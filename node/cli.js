--- conflicted
+++ resolved
@@ -139,8 +139,6 @@
     this._store.saveService(service, settings, callback, context);
   else
     this._store.saveGlobals(settings, callback, context);
-<<<<<<< HEAD
-=======
 };
 
 CLI.prototype.delete = function(service, callback, context) {
@@ -162,7 +160,6 @@
     else
       callback.call(context);
   });
->>>>>>> b7c1d472
 };
 
 CLI.prototype.generate = function(service, params, callback, context) {
