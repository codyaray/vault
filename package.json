--- conflicted
+++ resolved
@@ -8,11 +8,7 @@
 , "engines"         : {"node": ">=0.4.0"}
 , "main"            : "./lib/vault.js"
 , "bin"             : {"vault": "./bin/vault"}
-<<<<<<< HEAD
-, "dependencies"    : {"nopt": "", "pw": "", "ssh-agent": ""}
-=======
-, "dependencies"    : {"nopt": "", "pw": ">=0.0.4"}
->>>>>>> bc080fd8
+, "dependencies"    : {"nopt": "", "pw": ">=0.0.4", "ssh-agent": ""}
 , "devDependencies" : {"jsclass": ""}
 
 , "scripts"         : {"test": "node spec/node.js"}
