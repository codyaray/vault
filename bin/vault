--- conflicted
+++ resolved
@@ -15,7 +15,6 @@
 
 if (!/^\//.test(path))
   path = (process.env.HOME || process.env.USERPROFILE) + '/' + path;
-<<<<<<< HEAD
 
 var version = process.versions.node.match(/(\d+)\.(\d+)\.(\d+)/), rl;
 
@@ -26,13 +25,6 @@
               : function() {
                   return rl.createInterface({input: process.stdin, output: process.stderr});
                 };
-
-if (process.stdin.setRawMode)
-  tty.setRawMode = function(state) {
-    return process.stdin.setRawMode(state);
-  };
-=======
->>>>>>> bc080fd8
 
 var cli = new CLI({
   config: {path: path, key: key},
