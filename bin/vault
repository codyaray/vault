--- conflicted
+++ resolved
@@ -16,7 +16,6 @@
   path = (process.env.HOME || process.env.USERPROFILE) + '/' + path;
 }
 
-<<<<<<< HEAD
 var version = process.versions.node.match(/(\d+)\.(\d+)\.(\d+)/), rl;
 if (parseInt(version[2], 10) <= 6)
   rl = require('readline').createInterface(process.stdin, process.stderr);
@@ -25,12 +24,11 @@
     input:  process.stdin,
     output: process.stderr
   });
-=======
+
 if (process.stdin.setRawMode)
   tty.setRawMode = function(state) {
     return process.stdin.setRawMode(state);
   };
->>>>>>> 35f6c7ea
 
 var cli = new CLI({
   config: {path: path, key: key},
